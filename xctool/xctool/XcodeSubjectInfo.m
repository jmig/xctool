--- conflicted
+++ resolved
@@ -639,28 +639,18 @@
       senTestInvertScope = NO;
     }
 
-<<<<<<< HEAD
-    [testables addObject:@{
-     @"projectPath": projectPath,
-     @"target": target,
-     @"targetID": targetID,
-     @"executable": executable,
-     @"senTestInvertScope": @(senTestInvertScope),
-     @"senTestList": senTestList,
-     @"skipped": skipped}];
-=======
     NSMutableDictionary *testable =
       [NSMutableDictionary dictionaryWithDictionary:@{
        @"projectPath" : projectPath,
        @"target": target,
+       @"targetID": targetID,
        @"executable": executable,
        @"senTestInvertScope": @(senTestInvertScope),
        @"senTestList": senTestList,
-       @"skipped": skipped}];;
+       @"skipped": skipped}];
     [testable addEntriesFromDictionary:argumentsAndEnvironment];
     
     [testables addObject:testable];
->>>>>>> ae51679c
   }
 
   return testables;
