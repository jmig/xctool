// !$*UTF8*$!
{
	archiveVersion = 1;
	classes = {
	};
	objectVersion = 46;
	objects = {

/* Begin PBXBuildFile section */
		28046D2C16D7603B000AA15C /* Action.m in Sources */ = {isa = PBXBuildFile; fileRef = 28046D2B16D7603B000AA15C /* Action.m */; };
		28046D2D16D7603B000AA15C /* Action.m in Sources */ = {isa = PBXBuildFile; fileRef = 28046D2B16D7603B000AA15C /* Action.m */; };
		28046D3016D76665000AA15C /* ActionTests.m in Sources */ = {isa = PBXBuildFile; fileRef = 28046D2F16D76665000AA15C /* ActionTests.m */; };
		2834799416E199A2003C3B77 /* BuildAction.m in Sources */ = {isa = PBXBuildFile; fileRef = 2834799316E199A2003C3B77 /* BuildAction.m */; };
		2834799816E199D6003C3B77 /* Options.m in Sources */ = {isa = PBXBuildFile; fileRef = 2834799716E199D6003C3B77 /* Options.m */; };
		2834799916E199E5003C3B77 /* BuildAction.m in Sources */ = {isa = PBXBuildFile; fileRef = 2834799316E199A2003C3B77 /* BuildAction.m */; };
		2834799A16E199E5003C3B77 /* Options.m in Sources */ = {isa = PBXBuildFile; fileRef = 2834799716E199D6003C3B77 /* Options.m */; };
		2834799D16E1A09D003C3B77 /* CleanAction.m in Sources */ = {isa = PBXBuildFile; fileRef = 2834799C16E1A09D003C3B77 /* CleanAction.m */; };
		283479A216E1A164003C3B77 /* CleanAction.m in Sources */ = {isa = PBXBuildFile; fileRef = 2834799C16E1A09D003C3B77 /* CleanAction.m */; };
		283479A616E1B242003C3B77 /* RunTestsActionTests.m in Sources */ = {isa = PBXBuildFile; fileRef = 283479A416E1B242003C3B77 /* RunTestsActionTests.m */; };
		283479AD16E2A736003C3B77 /* BuildTestsAction.m in Sources */ = {isa = PBXBuildFile; fileRef = 283479AC16E2A736003C3B77 /* BuildTestsAction.m */; };
		283479AE16E2A736003C3B77 /* BuildTestsAction.m in Sources */ = {isa = PBXBuildFile; fileRef = 283479AC16E2A736003C3B77 /* BuildTestsAction.m */; };
		283479B516E2B39C003C3B77 /* RunTestsAction.m in Sources */ = {isa = PBXBuildFile; fileRef = 283479B416E2B39B003C3B77 /* RunTestsAction.m */; };
		283479B616E2B39C003C3B77 /* RunTestsAction.m in Sources */ = {isa = PBXBuildFile; fileRef = 283479B416E2B39B003C3B77 /* RunTestsAction.m */; };
		283479B916E3EBE5003C3B77 /* TestUtil.m in Sources */ = {isa = PBXBuildFile; fileRef = 283479B816E3EBE5003C3B77 /* TestUtil.m */; };
		283479BC16E3FC0F003C3B77 /* BuildTestsActionTests.m in Sources */ = {isa = PBXBuildFile; fileRef = 283479BB16E3FC0E003C3B77 /* BuildTestsActionTests.m */; };
		283CCA4616C2EA3800F2E343 /* Foundation.framework in Frameworks */ = {isa = PBXBuildFile; fileRef = 283CCA4516C2EA3800F2E343 /* Foundation.framework */; };
		283CCA4916C2EA3800F2E343 /* main.m in Sources */ = {isa = PBXBuildFile; fileRef = 283CCA4816C2EA3800F2E343 /* main.m */; };
		283CCAC316C2EE9900F2E343 /* SenTestingKit.framework in Frameworks */ = {isa = PBXBuildFile; fileRef = 283CCA5916C2EA8B00F2E343 /* SenTestingKit.framework */; };
		283CCAC416C2EE9900F2E343 /* Cocoa.framework in Frameworks */ = {isa = PBXBuildFile; fileRef = 283CCA5B16C2EA8B00F2E343 /* Cocoa.framework */; };
		283CCACA16C2EE9900F2E343 /* InfoPlist.strings in Resources */ = {isa = PBXBuildFile; fileRef = 283CCAC816C2EE9900F2E343 /* InfoPlist.strings */; };
		283CCACD16C2EE9900F2E343 /* XCToolTests.m in Sources */ = {isa = PBXBuildFile; fileRef = 283CCACC16C2EE9900F2E343 /* XCToolTests.m */; };
		283CCAD616C2F10A00F2E343 /* XCTool.m in Sources */ = {isa = PBXBuildFile; fileRef = 283CCAD516C2F10A00F2E343 /* XCTool.m */; };
		283CCAD916C2F13A00F2E343 /* NSFileHandle+Print.m in Sources */ = {isa = PBXBuildFile; fileRef = 283CCAD816C2F13A00F2E343 /* NSFileHandle+Print.m */; };
		283CCADA16C2F13A00F2E343 /* NSFileHandle+Print.m in Sources */ = {isa = PBXBuildFile; fileRef = 283CCAD816C2F13A00F2E343 /* NSFileHandle+Print.m */; };
		283CCADB16C2F14C00F2E343 /* XCTool.m in Sources */ = {isa = PBXBuildFile; fileRef = 283CCAD516C2F10A00F2E343 /* XCTool.m */; };
		283EAF12170288FE00CE0A0C /* OCUnitCrashFilter.m in Sources */ = {isa = PBXBuildFile; fileRef = 283EAF11170288FE00CE0A0C /* OCUnitCrashFilter.m */; };
		283EAF13170288FE00CE0A0C /* OCUnitCrashFilter.m in Sources */ = {isa = PBXBuildFile; fileRef = 283EAF11170288FE00CE0A0C /* OCUnitCrashFilter.m */; };
		283EAF161702BB0600CE0A0C /* OCUnitCrashFilterTests.m in Sources */ = {isa = PBXBuildFile; fileRef = 283EAF151702BB0600CE0A0C /* OCUnitCrashFilterTests.m */; };
		283EAF591704C22000CE0A0C /* PhabricatorReporter.m in Sources */ = {isa = PBXBuildFile; fileRef = 283EAF581704C22000CE0A0C /* PhabricatorReporter.m */; };
		283EAF5A1704C22000CE0A0C /* PhabricatorReporter.m in Sources */ = {isa = PBXBuildFile; fileRef = 283EAF581704C22000CE0A0C /* PhabricatorReporter.m */; };
		283EAF5D1704C62E00CE0A0C /* PhabricatorReporterTests.m in Sources */ = {isa = PBXBuildFile; fileRef = 283EAF5C1704C62E00CE0A0C /* PhabricatorReporterTests.m */; };
		2864A3FA1734E52800BBF3B1 /* Version.m in Sources */ = {isa = PBXBuildFile; fileRef = 2864A3F91734E52800BBF3B1 /* Version.m */; };
		2864A3FB1734E52800BBF3B1 /* Version.m in Sources */ = {isa = PBXBuildFile; fileRef = 2864A3F91734E52800BBF3B1 /* Version.m */; };
		2868B1C31746ED9C0062F4BA /* OCUnitTestRunnerTests.m in Sources */ = {isa = PBXBuildFile; fileRef = 2868B1C21746ED9C0062F4BA /* OCUnitTestRunnerTests.m */; };
		287A37DE16C711AF00319E81 /* LineReader.m in Sources */ = {isa = PBXBuildFile; fileRef = 287A37DD16C711AE00319E81 /* LineReader.m */; };
		287A37E116C711E000319E81 /* SimulatorLauncher.m in Sources */ = {isa = PBXBuildFile; fileRef = 287A37E016C711E000319E81 /* SimulatorLauncher.m */; };
		287A37E216C711E000319E81 /* SimulatorLauncher.m in Sources */ = {isa = PBXBuildFile; fileRef = 287A37E016C711E000319E81 /* SimulatorLauncher.m */; };
		287A37E716C749D500319E81 /* LineReader.m in Sources */ = {isa = PBXBuildFile; fileRef = 287A37DD16C711AE00319E81 /* LineReader.m */; };
		287BF04D16F1A6EB00590E06 /* XcodeSubjectInfoTests.m in Sources */ = {isa = PBXBuildFile; fileRef = 287BF04C16F1A6EB00590E06 /* XcodeSubjectInfoTests.m */; };
		287BF08416F1A97900590E06 /* XcodeSubjectInfo.m in Sources */ = {isa = PBXBuildFile; fileRef = 287BF08316F1A97900590E06 /* XcodeSubjectInfo.m */; };
		287BF08516F1A97900590E06 /* XcodeSubjectInfo.m in Sources */ = {isa = PBXBuildFile; fileRef = 287BF08316F1A97900590E06 /* XcodeSubjectInfo.m */; };
		28897FB9173CB512004BA024 /* Options+Testing.m in Sources */ = {isa = PBXBuildFile; fileRef = 28897FB8173CB512004BA024 /* Options+Testing.m */; };
		28897FBD173E4C74004BA024 /* FakeTaskManagerTests.m in Sources */ = {isa = PBXBuildFile; fileRef = 28897FBA173E4C73004BA024 /* FakeTaskManagerTests.m */; };
		28897FD0173E6215004BA024 /* Swizzle.m in Sources */ = {isa = PBXBuildFile; fileRef = 28897FCF173E6215004BA024 /* Swizzle.m */; };
		288980601742B675004BA024 /* FakeTaskManager.m in Sources */ = {isa = PBXBuildFile; fileRef = 2889805F1742B675004BA024 /* FakeTaskManager.m */; };
		28898070174435AD004BA024 /* LaunchHandlers.m in Sources */ = {isa = PBXBuildFile; fileRef = 2889806F174435AD004BA024 /* LaunchHandlers.m */; };
		288B9FB8171A50C1008F0BDF /* OCUnitOSXLogicTestRunner.m in Sources */ = {isa = PBXBuildFile; fileRef = 288B9FB7171A50C1008F0BDF /* OCUnitOSXLogicTestRunner.m */; };
		288B9FB9171A50C1008F0BDF /* OCUnitOSXLogicTestRunner.m in Sources */ = {isa = PBXBuildFile; fileRef = 288B9FB7171A50C1008F0BDF /* OCUnitOSXLogicTestRunner.m */; };
		288B9FBC171A5509008F0BDF /* OCUnitOSXAppTestRunner.m in Sources */ = {isa = PBXBuildFile; fileRef = 288B9FBB171A5509008F0BDF /* OCUnitOSXAppTestRunner.m */; };
		288B9FBD171A5509008F0BDF /* OCUnitOSXAppTestRunner.m in Sources */ = {isa = PBXBuildFile; fileRef = 288B9FBB171A5509008F0BDF /* OCUnitOSXAppTestRunner.m */; };
		288DD463173B5F9000F1093C /* Reporter+Testing.m in Sources */ = {isa = PBXBuildFile; fileRef = 288DD462173B5F9000F1093C /* Reporter+Testing.m */; };
		28A5A8ED1746D2AA001733A9 /* Swizzler.m in Sources */ = {isa = PBXBuildFile; fileRef = 28A5A8EC1746D2AA001733A9 /* Swizzler.m */; };
		28A5A8F01746D2B9001733A9 /* SwizzlerTests.m in Sources */ = {isa = PBXBuildFile; fileRef = 28A5A8EF1746D2B9001733A9 /* SwizzlerTests.m */; };
		28AC9E3016DB3478009E5B9A /* OptionsTests.m in Sources */ = {isa = PBXBuildFile; fileRef = 28AC9E2F16DB3478009E5B9A /* OptionsTests.m */; };
		28ACFC8316FBA888004BAF33 /* TaskUtil.m in Sources */ = {isa = PBXBuildFile; fileRef = 28ACFC8216FBA888004BAF33 /* TaskUtil.m */; };
		28ACFC8416FBA888004BAF33 /* TaskUtil.m in Sources */ = {isa = PBXBuildFile; fileRef = 28ACFC8216FBA888004BAF33 /* TaskUtil.m */; };
		28ADB43816E4107F006301ED /* CleanActionTests.m in Sources */ = {isa = PBXBuildFile; fileRef = 28ADB43716E4107F006301ED /* CleanActionTests.m */; };
		28ADB43B16E410F9006301ED /* BuildActionTests.m in Sources */ = {isa = PBXBuildFile; fileRef = 28ADB43A16E410F9006301ED /* BuildActionTests.m */; };
		28E9B97F16C2F1C600A52E4D /* XCToolUtil.m in Sources */ = {isa = PBXBuildFile; fileRef = 28E9B97E16C2F1C600A52E4D /* XCToolUtil.m */; };
		28E9B98016C2F1C600A52E4D /* XCToolUtil.m in Sources */ = {isa = PBXBuildFile; fileRef = 28E9B97E16C2F1C600A52E4D /* XCToolUtil.m */; };
		28E9B98416C2F2D900A52E4D /* xctool.xcconfig in Resources */ = {isa = PBXBuildFile; fileRef = 28E9B98316C2F2D900A52E4D /* xctool.xcconfig */; };
		28E9B98B16C2FDA700A52E4D /* OCMockito.framework in Frameworks */ = {isa = PBXBuildFile; fileRef = 28E9B98A16C2FDA700A52E4D /* OCMockito.framework */; };
		28E9B98C16C2FDB200A52E4D /* OCMockito.framework in CopyFiles */ = {isa = PBXBuildFile; fileRef = 28E9B98A16C2FDA700A52E4D /* OCMockito.framework */; };
		28E9B98E16C2FE4800A52E4D /* OCHamcrest.framework in Frameworks */ = {isa = PBXBuildFile; fileRef = 28E9B98D16C2FE4800A52E4D /* OCHamcrest.framework */; };
		28E9B98F16C2FE4C00A52E4D /* OCHamcrest.framework in CopyFiles */ = {isa = PBXBuildFile; fileRef = 28E9B98D16C2FE4800A52E4D /* OCHamcrest.framework */; };
		28E9B99216C3037E00A52E4D /* FakeTask.m in Sources */ = {isa = PBXBuildFile; fileRef = 28E9B99116C3037E00A52E4D /* FakeTask.m */; };
		28E9B9D716C3275200A52E4D /* OCUnitIOSAppTestRunner.m in Sources */ = {isa = PBXBuildFile; fileRef = 28E9B9D216C3275200A52E4D /* OCUnitIOSAppTestRunner.m */; };
		28E9B9D816C3275200A52E4D /* OCUnitIOSAppTestRunner.m in Sources */ = {isa = PBXBuildFile; fileRef = 28E9B9D216C3275200A52E4D /* OCUnitIOSAppTestRunner.m */; };
		28E9B9D916C3275200A52E4D /* OCUnitIOSLogicTestRunner.m in Sources */ = {isa = PBXBuildFile; fileRef = 28E9B9D416C3275200A52E4D /* OCUnitIOSLogicTestRunner.m */; };
		28E9B9DA16C3275200A52E4D /* OCUnitIOSLogicTestRunner.m in Sources */ = {isa = PBXBuildFile; fileRef = 28E9B9D416C3275200A52E4D /* OCUnitIOSLogicTestRunner.m */; };
		28E9B9DB16C3275200A52E4D /* OCUnitTestRunner.m in Sources */ = {isa = PBXBuildFile; fileRef = 28E9B9D616C3275200A52E4D /* OCUnitTestRunner.m */; };
		28E9B9DC16C3275200A52E4D /* OCUnitTestRunner.m in Sources */ = {isa = PBXBuildFile; fileRef = 28E9B9D616C3275200A52E4D /* OCUnitTestRunner.m */; };
		28E9B9E216C33C5900A52E4D /* Reporter.m in Sources */ = {isa = PBXBuildFile; fileRef = 28E9B9E116C33C5900A52E4D /* Reporter.m */; };
		28E9B9E316C33C5900A52E4D /* Reporter.m in Sources */ = {isa = PBXBuildFile; fileRef = 28E9B9E116C33C5900A52E4D /* Reporter.m */; };
		28E9B9E616C341C000A52E4D /* JSONStreamReporter.m in Sources */ = {isa = PBXBuildFile; fileRef = 28E9B9E516C341C000A52E4D /* JSONStreamReporter.m */; };
		28E9B9E716C341C000A52E4D /* JSONStreamReporter.m in Sources */ = {isa = PBXBuildFile; fileRef = 28E9B9E516C341C000A52E4D /* JSONStreamReporter.m */; };
		28E9B9EB16C34F2B00A52E4D /* TextReporter.m in Sources */ = {isa = PBXBuildFile; fileRef = 28E9B9EA16C34F2B00A52E4D /* TextReporter.m */; };
		28E9B9EC16C34F2B00A52E4D /* TextReporter.m in Sources */ = {isa = PBXBuildFile; fileRef = 28E9B9EA16C34F2B00A52E4D /* TextReporter.m */; };
		28FFB00516FF5A21000CCE2A /* QuartzCore.framework in Frameworks */ = {isa = PBXBuildFile; fileRef = 28FFB00416FF5A21000CCE2A /* QuartzCore.framework */; };
		28FFB00616FF5A2B000CCE2A /* QuartzCore.framework in Frameworks */ = {isa = PBXBuildFile; fileRef = 28FFB00416FF5A21000CCE2A /* QuartzCore.framework */; };
		324BB4C51725BD990073A862 /* XcodeTargetMatch.m in Sources */ = {isa = PBXBuildFile; fileRef = 324BB4C41725BD990073A862 /* XcodeTargetMatch.m */; };
		324BB4C61725BDA20073A862 /* XcodeTargetMatch.m in Sources */ = {isa = PBXBuildFile; fileRef = 324BB4C41725BD990073A862 /* XcodeTargetMatch.m */; };
		32707EE21725FE7F00AF2F53 /* TestActionTests.m in Sources */ = {isa = PBXBuildFile; fileRef = 32707EE11725FE7F00AF2F53 /* TestActionTests.m */; };
		32A90C541725F05800C2349E /* TestAction.m in Sources */ = {isa = PBXBuildFile; fileRef = 32A90C521725F05800C2349E /* TestAction.m */; };
		32A90C551725F05800C2349E /* TestAction.m in Sources */ = {isa = PBXBuildFile; fileRef = 32A90C521725F05800C2349E /* TestAction.m */; };
		37520901173311B500AC05F9 /* JUnitReporter.m in Sources */ = {isa = PBXBuildFile; fileRef = 37520900173311B500AC05F9 /* JUnitReporter.m */; };
		37520902173311BC00AC05F9 /* JUnitReporter.m in Sources */ = {isa = PBXBuildFile; fileRef = 37520900173311B500AC05F9 /* JUnitReporter.m */; };
		37520905173401D100AC05F9 /* JUnitReporterTests.m in Sources */ = {isa = PBXBuildFile; fileRef = 37520904173401D100AC05F9 /* JUnitReporterTests.m */; };
		C9D5B9891733CC2100011C1F /* ArchiveAction.m in Sources */ = {isa = PBXBuildFile; fileRef = C9D5B9881733CC2100011C1F /* ArchiveAction.m */; };
		C9D5B98A1733CC2500011C1F /* ArchiveAction.m in Sources */ = {isa = PBXBuildFile; fileRef = C9D5B9881733CC2100011C1F /* ArchiveAction.m */; };
		CD522EC217471D6300048AF9 /* SchemeGenerator.m in Sources */ = {isa = PBXBuildFile; fileRef = CD522EC117471D6300048AF9 /* SchemeGenerator.m */; };
		CDD81F2F174ABA2700F42111 /* SchemeGenerator.m in Sources */ = {isa = PBXBuildFile; fileRef = CD522EC117471D6300048AF9 /* SchemeGenerator.m */; };
/* End PBXBuildFile section */

/* Begin PBXCopyFilesBuildPhase section */
		283CCA4016C2EA3700F2E343 /* CopyFiles */ = {
			isa = PBXCopyFilesBuildPhase;
			buildActionMask = 2147483647;
			dstPath = /usr/share/man/man1/;
			dstSubfolderSpec = 0;
			files = (
			);
			runOnlyForDeploymentPostprocessing = 1;
		};
		28E9B98816C2F59F00A52E4D /* CopyFiles */ = {
			isa = PBXCopyFilesBuildPhase;
			buildActionMask = 2147483647;
			dstPath = "";
			dstSubfolderSpec = 16;
			files = (
				28E9B98C16C2FDB200A52E4D /* OCMockito.framework in CopyFiles */,
				28E9B98F16C2FE4C00A52E4D /* OCHamcrest.framework in CopyFiles */,
			);
			runOnlyForDeploymentPostprocessing = 0;
		};
/* End PBXCopyFilesBuildPhase section */

/* Begin PBXFileReference section */
		28046D2A16D7603B000AA15C /* Action.h */ = {isa = PBXFileReference; fileEncoding = 4; lastKnownFileType = sourcecode.c.h; lineEnding = 0; path = Action.h; sourceTree = "<group>"; xcLanguageSpecificationIdentifier = xcode.lang.objcpp; };
		28046D2B16D7603B000AA15C /* Action.m */ = {isa = PBXFileReference; fileEncoding = 4; lastKnownFileType = sourcecode.c.objc; lineEnding = 0; path = Action.m; sourceTree = "<group>"; xcLanguageSpecificationIdentifier = xcode.lang.objc; };
		28046D2F16D76665000AA15C /* ActionTests.m */ = {isa = PBXFileReference; fileEncoding = 4; lastKnownFileType = sourcecode.c.objc; path = ActionTests.m; sourceTree = "<group>"; };
		2834799216E199A2003C3B77 /* BuildAction.h */ = {isa = PBXFileReference; fileEncoding = 4; lastKnownFileType = sourcecode.c.h; path = BuildAction.h; sourceTree = "<group>"; };
		2834799316E199A2003C3B77 /* BuildAction.m */ = {isa = PBXFileReference; fileEncoding = 4; lastKnownFileType = sourcecode.c.objc; lineEnding = 0; path = BuildAction.m; sourceTree = "<group>"; xcLanguageSpecificationIdentifier = xcode.lang.objc; };
		2834799616E199D6003C3B77 /* Options.h */ = {isa = PBXFileReference; fileEncoding = 4; lastKnownFileType = sourcecode.c.h; path = Options.h; sourceTree = "<group>"; };
		2834799716E199D6003C3B77 /* Options.m */ = {isa = PBXFileReference; fileEncoding = 4; lastKnownFileType = sourcecode.c.objc; lineEnding = 0; path = Options.m; sourceTree = "<group>"; xcLanguageSpecificationIdentifier = xcode.lang.objc; };
		2834799B16E1A09D003C3B77 /* CleanAction.h */ = {isa = PBXFileReference; fileEncoding = 4; lastKnownFileType = sourcecode.c.h; path = CleanAction.h; sourceTree = "<group>"; };
		2834799C16E1A09D003C3B77 /* CleanAction.m */ = {isa = PBXFileReference; fileEncoding = 4; lastKnownFileType = sourcecode.c.objc; lineEnding = 0; path = CleanAction.m; sourceTree = "<group>"; xcLanguageSpecificationIdentifier = xcode.lang.objc; };
		283479A416E1B242003C3B77 /* RunTestsActionTests.m */ = {isa = PBXFileReference; fileEncoding = 4; lastKnownFileType = sourcecode.c.objc; path = RunTestsActionTests.m; sourceTree = "<group>"; };
		283479AB16E2A736003C3B77 /* BuildTestsAction.h */ = {isa = PBXFileReference; fileEncoding = 4; lastKnownFileType = sourcecode.c.h; path = BuildTestsAction.h; sourceTree = "<group>"; };
		283479AC16E2A736003C3B77 /* BuildTestsAction.m */ = {isa = PBXFileReference; fileEncoding = 4; lastKnownFileType = sourcecode.c.objc; lineEnding = 0; path = BuildTestsAction.m; sourceTree = "<group>"; xcLanguageSpecificationIdentifier = xcode.lang.objc; };
		283479B316E2B39B003C3B77 /* RunTestsAction.h */ = {isa = PBXFileReference; fileEncoding = 4; lastKnownFileType = sourcecode.c.h; path = RunTestsAction.h; sourceTree = "<group>"; };
		283479B416E2B39B003C3B77 /* RunTestsAction.m */ = {isa = PBXFileReference; fileEncoding = 4; lastKnownFileType = sourcecode.c.objc; lineEnding = 0; path = RunTestsAction.m; sourceTree = "<group>"; xcLanguageSpecificationIdentifier = xcode.lang.objc; };
		283479B716E3EBE5003C3B77 /* TestUtil.h */ = {isa = PBXFileReference; fileEncoding = 4; lastKnownFileType = sourcecode.c.h; path = TestUtil.h; sourceTree = "<group>"; };
		283479B816E3EBE5003C3B77 /* TestUtil.m */ = {isa = PBXFileReference; fileEncoding = 4; lastKnownFileType = sourcecode.c.objc; lineEnding = 0; path = TestUtil.m; sourceTree = "<group>"; xcLanguageSpecificationIdentifier = xcode.lang.objc; };
		283479BB16E3FC0E003C3B77 /* BuildTestsActionTests.m */ = {isa = PBXFileReference; fileEncoding = 4; lastKnownFileType = sourcecode.c.objc; lineEnding = 0; path = BuildTestsActionTests.m; sourceTree = "<group>"; xcLanguageSpecificationIdentifier = xcode.lang.objc; };
		283CCA4216C2EA3800F2E343 /* xctool */ = {isa = PBXFileReference; explicitFileType = "compiled.mach-o.executable"; includeInIndex = 0; path = xctool; sourceTree = BUILT_PRODUCTS_DIR; };
		283CCA4516C2EA3800F2E343 /* Foundation.framework */ = {isa = PBXFileReference; lastKnownFileType = wrapper.framework; name = Foundation.framework; path = System/Library/Frameworks/Foundation.framework; sourceTree = SDKROOT; };
		283CCA4816C2EA3800F2E343 /* main.m */ = {isa = PBXFileReference; lastKnownFileType = sourcecode.c.objc; path = main.m; sourceTree = "<group>"; };
		283CCA4B16C2EA3800F2E343 /* xctool-Prefix.pch */ = {isa = PBXFileReference; lastKnownFileType = sourcecode.c.h; path = "xctool-Prefix.pch"; sourceTree = "<group>"; };
		283CCA5916C2EA8B00F2E343 /* SenTestingKit.framework */ = {isa = PBXFileReference; lastKnownFileType = wrapper.framework; name = SenTestingKit.framework; path = Library/Frameworks/SenTestingKit.framework; sourceTree = DEVELOPER_DIR; };
		283CCA5B16C2EA8B00F2E343 /* Cocoa.framework */ = {isa = PBXFileReference; lastKnownFileType = wrapper.framework; name = Cocoa.framework; path = Library/Frameworks/Cocoa.framework; sourceTree = DEVELOPER_DIR; };
		283CCA5E16C2EA8B00F2E343 /* AppKit.framework */ = {isa = PBXFileReference; lastKnownFileType = wrapper.framework; name = AppKit.framework; path = Library/Frameworks/AppKit.framework; sourceTree = SDKROOT; };
		283CCA5F16C2EA8B00F2E343 /* CoreData.framework */ = {isa = PBXFileReference; lastKnownFileType = wrapper.framework; name = CoreData.framework; path = Library/Frameworks/CoreData.framework; sourceTree = SDKROOT; };
		283CCA6016C2EA8B00F2E343 /* Foundation.framework */ = {isa = PBXFileReference; lastKnownFileType = wrapper.framework; name = Foundation.framework; path = Library/Frameworks/Foundation.framework; sourceTree = SDKROOT; };
		283CCAC216C2EE9900F2E343 /* xctool-tests.octest */ = {isa = PBXFileReference; explicitFileType = wrapper.cfbundle; includeInIndex = 0; path = "xctool-tests.octest"; sourceTree = BUILT_PRODUCTS_DIR; };
		283CCAC716C2EE9900F2E343 /* xctool-tests-Info.plist */ = {isa = PBXFileReference; lastKnownFileType = text.plist.xml; path = "xctool-tests-Info.plist"; sourceTree = "<group>"; };
		283CCAC916C2EE9900F2E343 /* en */ = {isa = PBXFileReference; lastKnownFileType = text.plist.strings; name = en; path = en.lproj/InfoPlist.strings; sourceTree = "<group>"; };
		283CCACC16C2EE9900F2E343 /* XCToolTests.m */ = {isa = PBXFileReference; lastKnownFileType = sourcecode.c.objc; path = XCToolTests.m; sourceTree = "<group>"; };
		283CCACE16C2EE9900F2E343 /* xctool-tests-Prefix.pch */ = {isa = PBXFileReference; lastKnownFileType = sourcecode.c.h; path = "xctool-tests-Prefix.pch"; sourceTree = "<group>"; };
		283CCAD416C2F10A00F2E343 /* XCTool.h */ = {isa = PBXFileReference; fileEncoding = 4; lastKnownFileType = sourcecode.c.h; path = XCTool.h; sourceTree = "<group>"; };
		283CCAD516C2F10A00F2E343 /* XCTool.m */ = {isa = PBXFileReference; fileEncoding = 4; lastKnownFileType = sourcecode.c.objc; lineEnding = 0; path = XCTool.m; sourceTree = "<group>"; xcLanguageSpecificationIdentifier = xcode.lang.objc; };
		283CCAD716C2F13A00F2E343 /* NSFileHandle+Print.h */ = {isa = PBXFileReference; fileEncoding = 4; lastKnownFileType = sourcecode.c.h; path = "NSFileHandle+Print.h"; sourceTree = "<group>"; };
		283CCAD816C2F13A00F2E343 /* NSFileHandle+Print.m */ = {isa = PBXFileReference; fileEncoding = 4; lastKnownFileType = sourcecode.c.objc; path = "NSFileHandle+Print.m"; sourceTree = "<group>"; };
		283EAF10170288FE00CE0A0C /* OCUnitCrashFilter.h */ = {isa = PBXFileReference; fileEncoding = 4; lastKnownFileType = sourcecode.c.h; path = OCUnitCrashFilter.h; sourceTree = "<group>"; };
		283EAF11170288FE00CE0A0C /* OCUnitCrashFilter.m */ = {isa = PBXFileReference; fileEncoding = 4; lastKnownFileType = sourcecode.c.objc; path = OCUnitCrashFilter.m; sourceTree = "<group>"; };
		283EAF151702BB0600CE0A0C /* OCUnitCrashFilterTests.m */ = {isa = PBXFileReference; fileEncoding = 4; lastKnownFileType = sourcecode.c.objc; path = OCUnitCrashFilterTests.m; sourceTree = "<group>"; };
		283EAF571704C22000CE0A0C /* PhabricatorReporter.h */ = {isa = PBXFileReference; fileEncoding = 4; lastKnownFileType = sourcecode.c.h; path = PhabricatorReporter.h; sourceTree = "<group>"; };
		283EAF581704C22000CE0A0C /* PhabricatorReporter.m */ = {isa = PBXFileReference; fileEncoding = 4; lastKnownFileType = sourcecode.c.objc; path = PhabricatorReporter.m; sourceTree = "<group>"; };
		283EAF5C1704C62E00CE0A0C /* PhabricatorReporterTests.m */ = {isa = PBXFileReference; fileEncoding = 4; lastKnownFileType = sourcecode.c.objc; path = PhabricatorReporterTests.m; sourceTree = "<group>"; };
		2864A3F81734E52800BBF3B1 /* Version.h */ = {isa = PBXFileReference; fileEncoding = 4; lastKnownFileType = sourcecode.c.h; path = Version.h; sourceTree = "<group>"; };
		2864A3F91734E52800BBF3B1 /* Version.m */ = {isa = PBXFileReference; fileEncoding = 4; lastKnownFileType = sourcecode.c.objc; path = Version.m; sourceTree = "<group>"; };
		2868B1C21746ED9C0062F4BA /* OCUnitTestRunnerTests.m */ = {isa = PBXFileReference; fileEncoding = 4; lastKnownFileType = sourcecode.c.objc; path = OCUnitTestRunnerTests.m; sourceTree = "<group>"; };
		287A37DC16C711AE00319E81 /* LineReader.h */ = {isa = PBXFileReference; fileEncoding = 4; lastKnownFileType = sourcecode.c.h; path = LineReader.h; sourceTree = "<group>"; };
		287A37DD16C711AE00319E81 /* LineReader.m */ = {isa = PBXFileReference; fileEncoding = 4; lastKnownFileType = sourcecode.c.objc; path = LineReader.m; sourceTree = "<group>"; };
		287A37DF16C711E000319E81 /* SimulatorLauncher.h */ = {isa = PBXFileReference; fileEncoding = 4; lastKnownFileType = sourcecode.c.h; path = SimulatorLauncher.h; sourceTree = "<group>"; };
		287A37E016C711E000319E81 /* SimulatorLauncher.m */ = {isa = PBXFileReference; fileEncoding = 4; lastKnownFileType = sourcecode.c.objc; path = SimulatorLauncher.m; sourceTree = "<group>"; };
		287BF04C16F1A6EB00590E06 /* XcodeSubjectInfoTests.m */ = {isa = PBXFileReference; fileEncoding = 4; lastKnownFileType = sourcecode.c.objc; path = XcodeSubjectInfoTests.m; sourceTree = "<group>"; };
		287BF08216F1A97900590E06 /* XcodeSubjectInfo.h */ = {isa = PBXFileReference; fileEncoding = 4; lastKnownFileType = sourcecode.c.h; path = XcodeSubjectInfo.h; sourceTree = "<group>"; };
		287BF08316F1A97900590E06 /* XcodeSubjectInfo.m */ = {isa = PBXFileReference; fileEncoding = 4; lastKnownFileType = sourcecode.c.objc; path = XcodeSubjectInfo.m; sourceTree = "<group>"; };
		28897FB7173CB512004BA024 /* Options+Testing.h */ = {isa = PBXFileReference; fileEncoding = 4; lastKnownFileType = sourcecode.c.h; path = "Options+Testing.h"; sourceTree = "<group>"; };
		28897FB8173CB512004BA024 /* Options+Testing.m */ = {isa = PBXFileReference; fileEncoding = 4; lastKnownFileType = sourcecode.c.objc; path = "Options+Testing.m"; sourceTree = "<group>"; };
		28897FBA173E4C73004BA024 /* FakeTaskManagerTests.m */ = {isa = PBXFileReference; fileEncoding = 4; lastKnownFileType = sourcecode.c.objc; path = FakeTaskManagerTests.m; sourceTree = "<group>"; };
		28897FCE173E6215004BA024 /* Swizzle.h */ = {isa = PBXFileReference; fileEncoding = 4; lastKnownFileType = sourcecode.c.h; path = Swizzle.h; sourceTree = "<group>"; };
		28897FCF173E6215004BA024 /* Swizzle.m */ = {isa = PBXFileReference; fileEncoding = 4; lastKnownFileType = sourcecode.c.objc; path = Swizzle.m; sourceTree = "<group>"; };
		2889805E1742B675004BA024 /* FakeTaskManager.h */ = {isa = PBXFileReference; fileEncoding = 4; lastKnownFileType = sourcecode.c.h; path = FakeTaskManager.h; sourceTree = "<group>"; };
		2889805F1742B675004BA024 /* FakeTaskManager.m */ = {isa = PBXFileReference; fileEncoding = 4; lastKnownFileType = sourcecode.c.objc; path = FakeTaskManager.m; sourceTree = "<group>"; };
		2889806E174435AD004BA024 /* LaunchHandlers.h */ = {isa = PBXFileReference; fileEncoding = 4; lastKnownFileType = sourcecode.c.h; path = LaunchHandlers.h; sourceTree = "<group>"; };
		2889806F174435AD004BA024 /* LaunchHandlers.m */ = {isa = PBXFileReference; fileEncoding = 4; lastKnownFileType = sourcecode.c.objc; path = LaunchHandlers.m; sourceTree = "<group>"; };
		288B9FB6171A50C1008F0BDF /* OCUnitOSXLogicTestRunner.h */ = {isa = PBXFileReference; fileEncoding = 4; lastKnownFileType = sourcecode.c.h; path = OCUnitOSXLogicTestRunner.h; sourceTree = "<group>"; };
		288B9FB7171A50C1008F0BDF /* OCUnitOSXLogicTestRunner.m */ = {isa = PBXFileReference; fileEncoding = 4; lastKnownFileType = sourcecode.c.objc; path = OCUnitOSXLogicTestRunner.m; sourceTree = "<group>"; };
		288B9FBA171A5509008F0BDF /* OCUnitOSXAppTestRunner.h */ = {isa = PBXFileReference; fileEncoding = 4; lastKnownFileType = sourcecode.c.h; path = OCUnitOSXAppTestRunner.h; sourceTree = "<group>"; };
		288B9FBB171A5509008F0BDF /* OCUnitOSXAppTestRunner.m */ = {isa = PBXFileReference; fileEncoding = 4; lastKnownFileType = sourcecode.c.objc; path = OCUnitOSXAppTestRunner.m; sourceTree = "<group>"; };
		288DD461173B5F9000F1093C /* Reporter+Testing.h */ = {isa = PBXFileReference; fileEncoding = 4; lastKnownFileType = sourcecode.c.h; path = "Reporter+Testing.h"; sourceTree = "<group>"; };
		288DD462173B5F9000F1093C /* Reporter+Testing.m */ = {isa = PBXFileReference; fileEncoding = 4; lastKnownFileType = sourcecode.c.objc; path = "Reporter+Testing.m"; sourceTree = "<group>"; };
		28A5A8EB1746D2AA001733A9 /* Swizzler.h */ = {isa = PBXFileReference; fileEncoding = 4; lastKnownFileType = sourcecode.c.h; path = Swizzler.h; sourceTree = "<group>"; };
		28A5A8EC1746D2AA001733A9 /* Swizzler.m */ = {isa = PBXFileReference; fileEncoding = 4; lastKnownFileType = sourcecode.c.objc; path = Swizzler.m; sourceTree = "<group>"; };
		28A5A8EF1746D2B9001733A9 /* SwizzlerTests.m */ = {isa = PBXFileReference; fileEncoding = 4; lastKnownFileType = sourcecode.c.objc; path = SwizzlerTests.m; sourceTree = "<group>"; };
		28AC9E2F16DB3478009E5B9A /* OptionsTests.m */ = {isa = PBXFileReference; fileEncoding = 4; lastKnownFileType = sourcecode.c.objc; lineEnding = 0; path = OptionsTests.m; sourceTree = "<group>"; xcLanguageSpecificationIdentifier = xcode.lang.objc; };
		28ACFC8116FBA888004BAF33 /* TaskUtil.h */ = {isa = PBXFileReference; fileEncoding = 4; lastKnownFileType = sourcecode.c.h; path = TaskUtil.h; sourceTree = "<group>"; };
		28ACFC8216FBA888004BAF33 /* TaskUtil.m */ = {isa = PBXFileReference; fileEncoding = 4; lastKnownFileType = sourcecode.c.objc; path = TaskUtil.m; sourceTree = "<group>"; };
		28ADB43716E4107F006301ED /* CleanActionTests.m */ = {isa = PBXFileReference; fileEncoding = 4; lastKnownFileType = sourcecode.c.objc; lineEnding = 0; path = CleanActionTests.m; sourceTree = "<group>"; xcLanguageSpecificationIdentifier = xcode.lang.objc; };
		28ADB43A16E410F9006301ED /* BuildActionTests.m */ = {isa = PBXFileReference; fileEncoding = 4; lastKnownFileType = sourcecode.c.objc; lineEnding = 0; path = BuildActionTests.m; sourceTree = "<group>"; xcLanguageSpecificationIdentifier = xcode.lang.objc; };
		28E9B97D16C2F1C600A52E4D /* XCToolUtil.h */ = {isa = PBXFileReference; fileEncoding = 4; lastKnownFileType = sourcecode.c.h; path = XCToolUtil.h; sourceTree = "<group>"; };
		28E9B97E16C2F1C600A52E4D /* XCToolUtil.m */ = {isa = PBXFileReference; fileEncoding = 4; lastKnownFileType = sourcecode.c.objc; path = XCToolUtil.m; sourceTree = "<group>"; };
		28E9B98316C2F2D900A52E4D /* xctool.xcconfig */ = {isa = PBXFileReference; fileEncoding = 4; lastKnownFileType = text.xcconfig; path = xctool.xcconfig; sourceTree = "<group>"; };
		28E9B98A16C2FDA700A52E4D /* OCMockito.framework */ = {isa = PBXFileReference; lastKnownFileType = wrapper.framework; name = OCMockito.framework; path = ../Vendor/OCMockito.framework; sourceTree = "<group>"; };
		28E9B98D16C2FE4800A52E4D /* OCHamcrest.framework */ = {isa = PBXFileReference; lastKnownFileType = wrapper.framework; name = OCHamcrest.framework; path = ../Vendor/OCHamcrest.framework; sourceTree = "<group>"; };
		28E9B99016C3037E00A52E4D /* FakeTask.h */ = {isa = PBXFileReference; fileEncoding = 4; lastKnownFileType = sourcecode.c.h; path = FakeTask.h; sourceTree = "<group>"; };
		28E9B99116C3037E00A52E4D /* FakeTask.m */ = {isa = PBXFileReference; fileEncoding = 4; lastKnownFileType = sourcecode.c.objc; path = FakeTask.m; sourceTree = "<group>"; };
		28E9B9D116C3275200A52E4D /* OCUnitIOSAppTestRunner.h */ = {isa = PBXFileReference; fileEncoding = 4; lastKnownFileType = sourcecode.c.h; path = OCUnitIOSAppTestRunner.h; sourceTree = "<group>"; };
		28E9B9D216C3275200A52E4D /* OCUnitIOSAppTestRunner.m */ = {isa = PBXFileReference; fileEncoding = 4; lastKnownFileType = sourcecode.c.objc; lineEnding = 0; path = OCUnitIOSAppTestRunner.m; sourceTree = "<group>"; xcLanguageSpecificationIdentifier = xcode.lang.objc; };
		28E9B9D316C3275200A52E4D /* OCUnitIOSLogicTestRunner.h */ = {isa = PBXFileReference; fileEncoding = 4; lastKnownFileType = sourcecode.c.h; path = OCUnitIOSLogicTestRunner.h; sourceTree = "<group>"; };
		28E9B9D416C3275200A52E4D /* OCUnitIOSLogicTestRunner.m */ = {isa = PBXFileReference; fileEncoding = 4; lastKnownFileType = sourcecode.c.objc; lineEnding = 0; path = OCUnitIOSLogicTestRunner.m; sourceTree = "<group>"; xcLanguageSpecificationIdentifier = xcode.lang.objc; };
		28E9B9D516C3275200A52E4D /* OCUnitTestRunner.h */ = {isa = PBXFileReference; fileEncoding = 4; lastKnownFileType = sourcecode.c.h; path = OCUnitTestRunner.h; sourceTree = "<group>"; };
		28E9B9D616C3275200A52E4D /* OCUnitTestRunner.m */ = {isa = PBXFileReference; fileEncoding = 4; lastKnownFileType = sourcecode.c.objc; path = OCUnitTestRunner.m; sourceTree = "<group>"; };
		28E9B9DE16C3278D00A52E4D /* iPhoneSimulatorRemoteClient.h */ = {isa = PBXFileReference; fileEncoding = 4; lastKnownFileType = sourcecode.c.h; path = iPhoneSimulatorRemoteClient.h; sourceTree = "<group>"; };
		28E9B9E016C33C5800A52E4D /* Reporter.h */ = {isa = PBXFileReference; fileEncoding = 4; lastKnownFileType = sourcecode.c.h; path = Reporter.h; sourceTree = "<group>"; };
		28E9B9E116C33C5900A52E4D /* Reporter.m */ = {isa = PBXFileReference; fileEncoding = 4; lastKnownFileType = sourcecode.c.objc; path = Reporter.m; sourceTree = "<group>"; };
		28E9B9E416C341C000A52E4D /* JSONStreamReporter.h */ = {isa = PBXFileReference; fileEncoding = 4; lastKnownFileType = sourcecode.c.h; path = JSONStreamReporter.h; sourceTree = "<group>"; };
		28E9B9E516C341C000A52E4D /* JSONStreamReporter.m */ = {isa = PBXFileReference; fileEncoding = 4; lastKnownFileType = sourcecode.c.objc; path = JSONStreamReporter.m; sourceTree = "<group>"; };
		28E9B9E916C34F2B00A52E4D /* TextReporter.h */ = {isa = PBXFileReference; fileEncoding = 4; lastKnownFileType = sourcecode.c.h; path = TextReporter.h; sourceTree = "<group>"; };
		28E9B9EA16C34F2B00A52E4D /* TextReporter.m */ = {isa = PBXFileReference; fileEncoding = 4; lastKnownFileType = sourcecode.c.objc; path = TextReporter.m; sourceTree = "<group>"; };
		28FFB00416FF5A21000CCE2A /* QuartzCore.framework */ = {isa = PBXFileReference; lastKnownFileType = wrapper.framework; name = QuartzCore.framework; path = System/Library/Frameworks/QuartzCore.framework; sourceTree = SDKROOT; };
		324BB4C31725BD990073A862 /* XcodeTargetMatch.h */ = {isa = PBXFileReference; fileEncoding = 4; lastKnownFileType = sourcecode.c.h; path = XcodeTargetMatch.h; sourceTree = "<group>"; };
		324BB4C41725BD990073A862 /* XcodeTargetMatch.m */ = {isa = PBXFileReference; fileEncoding = 4; lastKnownFileType = sourcecode.c.objc; path = XcodeTargetMatch.m; sourceTree = "<group>"; };
		32707EE11725FE7F00AF2F53 /* TestActionTests.m */ = {isa = PBXFileReference; fileEncoding = 4; lastKnownFileType = sourcecode.c.objc; path = TestActionTests.m; sourceTree = "<group>"; };
		32707EE31725FE9500AF2F53 /* TestActionInternal.h */ = {isa = PBXFileReference; fileEncoding = 4; lastKnownFileType = sourcecode.c.h; path = TestActionInternal.h; sourceTree = "<group>"; };
		32A90C521725F05800C2349E /* TestAction.m */ = {isa = PBXFileReference; fileEncoding = 4; lastKnownFileType = sourcecode.c.objc; path = TestAction.m; sourceTree = "<group>"; };
		32A90C531725F05800C2349E /* TestAction.h */ = {isa = PBXFileReference; fileEncoding = 4; lastKnownFileType = sourcecode.c.h; path = TestAction.h; sourceTree = "<group>"; };
		375208FF173311B500AC05F9 /* JUnitReporter.h */ = {isa = PBXFileReference; fileEncoding = 4; lastKnownFileType = sourcecode.c.h; path = JUnitReporter.h; sourceTree = "<group>"; };
		37520900173311B500AC05F9 /* JUnitReporter.m */ = {isa = PBXFileReference; fileEncoding = 4; lastKnownFileType = sourcecode.c.objc; path = JUnitReporter.m; sourceTree = "<group>"; };
		37520904173401D100AC05F9 /* JUnitReporterTests.m */ = {isa = PBXFileReference; fileEncoding = 4; lastKnownFileType = sourcecode.c.objc; path = JUnitReporterTests.m; sourceTree = "<group>"; };
		C9D5B9871733CC2100011C1F /* ArchiveAction.h */ = {isa = PBXFileReference; fileEncoding = 4; lastKnownFileType = sourcecode.c.h; path = ArchiveAction.h; sourceTree = "<group>"; };
		C9D5B9881733CC2100011C1F /* ArchiveAction.m */ = {isa = PBXFileReference; fileEncoding = 4; lastKnownFileType = sourcecode.c.objc; path = ArchiveAction.m; sourceTree = "<group>"; };
		CD522EC017471D6300048AF9 /* SchemeGenerator.h */ = {isa = PBXFileReference; fileEncoding = 4; lastKnownFileType = sourcecode.c.h; path = SchemeGenerator.h; sourceTree = "<group>"; };
		CD522EC117471D6300048AF9 /* SchemeGenerator.m */ = {isa = PBXFileReference; fileEncoding = 4; lastKnownFileType = sourcecode.c.objc; path = SchemeGenerator.m; sourceTree = "<group>"; };
/* End PBXFileReference section */

/* Begin PBXFrameworksBuildPhase section */
		283CCA3F16C2EA3700F2E343 /* Frameworks */ = {
			isa = PBXFrameworksBuildPhase;
			buildActionMask = 2147483647;
			files = (
				28FFB00616FF5A2B000CCE2A /* QuartzCore.framework in Frameworks */,
				283CCA4616C2EA3800F2E343 /* Foundation.framework in Frameworks */,
			);
			runOnlyForDeploymentPostprocessing = 0;
		};
		283CCABE16C2EE9900F2E343 /* Frameworks */ = {
			isa = PBXFrameworksBuildPhase;
			buildActionMask = 2147483647;
			files = (
				28FFB00516FF5A21000CCE2A /* QuartzCore.framework in Frameworks */,
				28E9B98E16C2FE4800A52E4D /* OCHamcrest.framework in Frameworks */,
				28E9B98B16C2FDA700A52E4D /* OCMockito.framework in Frameworks */,
				283CCAC316C2EE9900F2E343 /* SenTestingKit.framework in Frameworks */,
				283CCAC416C2EE9900F2E343 /* Cocoa.framework in Frameworks */,
			);
			runOnlyForDeploymentPostprocessing = 0;
		};
/* End PBXFrameworksBuildPhase section */

/* Begin PBXGroup section */
		2834799516E199A9003C3B77 /* Actions */ = {
			isa = PBXGroup;
			children = (
				28046D2A16D7603B000AA15C /* Action.h */,
				28046D2B16D7603B000AA15C /* Action.m */,
				C9D5B9871733CC2100011C1F /* ArchiveAction.h */,
				C9D5B9881733CC2100011C1F /* ArchiveAction.m */,
				2834799216E199A2003C3B77 /* BuildAction.h */,
				2834799316E199A2003C3B77 /* BuildAction.m */,
				2834799616E199D6003C3B77 /* Options.h */,
				2834799716E199D6003C3B77 /* Options.m */,
				2834799B16E1A09D003C3B77 /* CleanAction.h */,
				2834799C16E1A09D003C3B77 /* CleanAction.m */,
				283479AB16E2A736003C3B77 /* BuildTestsAction.h */,
				283479AC16E2A736003C3B77 /* BuildTestsAction.m */,
				283479B316E2B39B003C3B77 /* RunTestsAction.h */,
				283479B416E2B39B003C3B77 /* RunTestsAction.m */,
				32A90C521725F05800C2349E /* TestAction.m */,
				32A90C531725F05800C2349E /* TestAction.h */,
				32707EE31725FE9500AF2F53 /* TestActionInternal.h */,
			);
			name = Actions;
			sourceTree = "<group>";
		};
		283CCA3916C2EA3700F2E343 = {
			isa = PBXGroup;
			children = (
				28E9B9DD16C3278D00A52E4D /* iPhoneSimulatorRemoteClient */,
				28E9B98316C2F2D900A52E4D /* xctool.xcconfig */,
				28897FCD173E6215004BA024 /* Common */,
				283CCA4716C2EA3800F2E343 /* xctool */,
				283CCAC516C2EE9900F2E343 /* xctool-tests */,
				283CCA4416C2EA3800F2E343 /* Frameworks */,
				283CCA4316C2EA3800F2E343 /* Products */,
			);
			sourceTree = "<group>";
		};
		283CCA4316C2EA3800F2E343 /* Products */ = {
			isa = PBXGroup;
			children = (
				283CCA4216C2EA3800F2E343 /* xctool */,
				283CCAC216C2EE9900F2E343 /* xctool-tests.octest */,
			);
			name = Products;
			sourceTree = "<group>";
		};
		283CCA4416C2EA3800F2E343 /* Frameworks */ = {
			isa = PBXGroup;
			children = (
				28FFB00416FF5A21000CCE2A /* QuartzCore.framework */,
				28E9B98D16C2FE4800A52E4D /* OCHamcrest.framework */,
				28E9B98A16C2FDA700A52E4D /* OCMockito.framework */,
				283CCA4516C2EA3800F2E343 /* Foundation.framework */,
				283CCA5916C2EA8B00F2E343 /* SenTestingKit.framework */,
				283CCA5B16C2EA8B00F2E343 /* Cocoa.framework */,
				283CCA5D16C2EA8B00F2E343 /* Other Frameworks */,
			);
			name = Frameworks;
			sourceTree = "<group>";
		};
		283CCA4716C2EA3800F2E343 /* xctool */ = {
			isa = PBXGroup;
			children = (
				2834799516E199A9003C3B77 /* Actions */,
				283CCAD416C2F10A00F2E343 /* XCTool.h */,
				283CCAD516C2F10A00F2E343 /* XCTool.m */,
				28E9B97D16C2F1C600A52E4D /* XCToolUtil.h */,
				28E9B97E16C2F1C600A52E4D /* XCToolUtil.m */,
				287A37DC16C711AE00319E81 /* LineReader.h */,
				287A37DD16C711AE00319E81 /* LineReader.m */,
				28E9B9D316C3275200A52E4D /* OCUnitIOSLogicTestRunner.h */,
				28E9B9D416C3275200A52E4D /* OCUnitIOSLogicTestRunner.m */,
				288B9FB6171A50C1008F0BDF /* OCUnitOSXLogicTestRunner.h */,
				288B9FB7171A50C1008F0BDF /* OCUnitOSXLogicTestRunner.m */,
				28E9B9D116C3275200A52E4D /* OCUnitIOSAppTestRunner.h */,
				28E9B9D216C3275200A52E4D /* OCUnitIOSAppTestRunner.m */,
				288B9FBA171A5509008F0BDF /* OCUnitOSXAppTestRunner.h */,
				288B9FBB171A5509008F0BDF /* OCUnitOSXAppTestRunner.m */,
				283CCA4816C2EA3800F2E343 /* main.m */,
				283CCAD716C2F13A00F2E343 /* NSFileHandle+Print.h */,
				283CCAD816C2F13A00F2E343 /* NSFileHandle+Print.m */,
				28E9B9E816C341DA00A52E4D /* Reporters */,
				287A37DF16C711E000319E81 /* SimulatorLauncher.h */,
				287A37E016C711E000319E81 /* SimulatorLauncher.m */,
				283CCA4A16C2EA3800F2E343 /* Supporting Files */,
				28E9B9D516C3275200A52E4D /* OCUnitTestRunner.h */,
				28E9B9D616C3275200A52E4D /* OCUnitTestRunner.m */,
				287BF08216F1A97900590E06 /* XcodeSubjectInfo.h */,
				287BF08316F1A97900590E06 /* XcodeSubjectInfo.m */,
				324BB4C31725BD990073A862 /* XcodeTargetMatch.h */,
				324BB4C41725BD990073A862 /* XcodeTargetMatch.m */,
				28ACFC8116FBA888004BAF33 /* TaskUtil.h */,
				28ACFC8216FBA888004BAF33 /* TaskUtil.m */,
				283EAF10170288FE00CE0A0C /* OCUnitCrashFilter.h */,
				283EAF11170288FE00CE0A0C /* OCUnitCrashFilter.m */,
				2864A3F81734E52800BBF3B1 /* Version.h */,
				2864A3F91734E52800BBF3B1 /* Version.m */,
				CD522EC017471D6300048AF9 /* SchemeGenerator.h */,
				CD522EC117471D6300048AF9 /* SchemeGenerator.m */,
			);
			path = xctool;
			sourceTree = "<group>";
		};
		283CCA4A16C2EA3800F2E343 /* Supporting Files */ = {
			isa = PBXGroup;
			children = (
				283CCA4B16C2EA3800F2E343 /* xctool-Prefix.pch */,
			);
			name = "Supporting Files";
			sourceTree = "<group>";
		};
		283CCA5D16C2EA8B00F2E343 /* Other Frameworks */ = {
			isa = PBXGroup;
			children = (
				283CCA5E16C2EA8B00F2E343 /* AppKit.framework */,
				283CCA5F16C2EA8B00F2E343 /* CoreData.framework */,
				283CCA6016C2EA8B00F2E343 /* Foundation.framework */,
			);
			name = "Other Frameworks";
			sourceTree = "<group>";
		};
		283CCAC516C2EE9900F2E343 /* xctool-tests */ = {
			isa = PBXGroup;
			children = (
				28046D2F16D76665000AA15C /* ActionTests.m */,
				283CCACC16C2EE9900F2E343 /* XCToolTests.m */,
				28ADB43A16E410F9006301ED /* BuildActionTests.m */,
				283479BB16E3FC0E003C3B77 /* BuildTestsActionTests.m */,
				28ADB43716E4107F006301ED /* CleanActionTests.m */,
				28E9B99016C3037E00A52E4D /* FakeTask.h */,
				28E9B99116C3037E00A52E4D /* FakeTask.m */,
				2889805E1742B675004BA024 /* FakeTaskManager.h */,
				2889805F1742B675004BA024 /* FakeTaskManager.m */,
				28897FBA173E4C73004BA024 /* FakeTaskManagerTests.m */,
				28AC9E2F16DB3478009E5B9A /* OptionsTests.m */,
				283479A416E1B242003C3B77 /* RunTestsActionTests.m */,
				32707EE11725FE7F00AF2F53 /* TestActionTests.m */,
				283CCAC616C2EE9900F2E343 /* Supporting Files */,
				283479B716E3EBE5003C3B77 /* TestUtil.h */,
				283479B816E3EBE5003C3B77 /* TestUtil.m */,
				287BF04C16F1A6EB00590E06 /* XcodeSubjectInfoTests.m */,
				283EAF151702BB0600CE0A0C /* OCUnitCrashFilterTests.m */,
				283EAF5C1704C62E00CE0A0C /* PhabricatorReporterTests.m */,
				288DD461173B5F9000F1093C /* Reporter+Testing.h */,
				288DD462173B5F9000F1093C /* Reporter+Testing.m */,
				37520904173401D100AC05F9 /* JUnitReporterTests.m */,
				28897FB7173CB512004BA024 /* Options+Testing.h */,
				28897FB8173CB512004BA024 /* Options+Testing.m */,
				2889806E174435AD004BA024 /* LaunchHandlers.h */,
				2889806F174435AD004BA024 /* LaunchHandlers.m */,
				28A5A8EB1746D2AA001733A9 /* Swizzler.h */,
				28A5A8EC1746D2AA001733A9 /* Swizzler.m */,
				28A5A8EF1746D2B9001733A9 /* SwizzlerTests.m */,
				2868B1C21746ED9C0062F4BA /* OCUnitTestRunnerTests.m */,
			);
			path = "xctool-tests";
			sourceTree = "<group>";
		};
		283CCAC616C2EE9900F2E343 /* Supporting Files */ = {
			isa = PBXGroup;
			children = (
				283CCAC716C2EE9900F2E343 /* xctool-tests-Info.plist */,
				283CCAC816C2EE9900F2E343 /* InfoPlist.strings */,
				283CCACE16C2EE9900F2E343 /* xctool-tests-Prefix.pch */,
			);
			name = "Supporting Files";
			sourceTree = "<group>";
		};
		28897FCD173E6215004BA024 /* Common */ = {
			isa = PBXGroup;
			children = (
				28897FCE173E6215004BA024 /* Swizzle.h */,
				28897FCF173E6215004BA024 /* Swizzle.m */,
			);
			name = Common;
			path = ../Common;
			sourceTree = "<group>";
		};
		28E9B9DD16C3278D00A52E4D /* iPhoneSimulatorRemoteClient */ = {
			isa = PBXGroup;
			children = (
				28E9B9DE16C3278D00A52E4D /* iPhoneSimulatorRemoteClient.h */,
			);
			path = iPhoneSimulatorRemoteClient;
			sourceTree = "<group>";
		};
		28E9B9E816C341DA00A52E4D /* Reporters */ = {
			isa = PBXGroup;
			children = (
				28E9B9E416C341C000A52E4D /* JSONStreamReporter.h */,
				28E9B9E516C341C000A52E4D /* JSONStreamReporter.m */,
				28E9B9E016C33C5800A52E4D /* Reporter.h */,
				28E9B9E116C33C5900A52E4D /* Reporter.m */,
				28E9B9E916C34F2B00A52E4D /* TextReporter.h */,
				28E9B9EA16C34F2B00A52E4D /* TextReporter.m */,
				283EAF571704C22000CE0A0C /* PhabricatorReporter.h */,
				283EAF581704C22000CE0A0C /* PhabricatorReporter.m */,
				375208FF173311B500AC05F9 /* JUnitReporter.h */,
				37520900173311B500AC05F9 /* JUnitReporter.m */,
			);
			name = Reporters;
			sourceTree = "<group>";
		};
/* End PBXGroup section */

/* Begin PBXNativeTarget section */
		283CCA4116C2EA3700F2E343 /* xctool */ = {
			isa = PBXNativeTarget;
			buildConfigurationList = 283CCA5016C2EA3800F2E343 /* Build configuration list for PBXNativeTarget "xctool" */;
			buildPhases = (
				283CCA3E16C2EA3700F2E343 /* Sources */,
				283CCA3F16C2EA3700F2E343 /* Frameworks */,
				283CCA4016C2EA3700F2E343 /* CopyFiles */,
			);
			buildRules = (
			);
			dependencies = (
			);
			name = xctool;
			productName = xctool;
			productReference = 283CCA4216C2EA3800F2E343 /* xctool */;
			productType = "com.apple.product-type.tool";
		};
		283CCAC116C2EE9900F2E343 /* xctool-tests */ = {
			isa = PBXNativeTarget;
			buildConfigurationList = 283CCACF16C2EE9900F2E343 /* Build configuration list for PBXNativeTarget "xctool-tests" */;
			buildPhases = (
				283CCABD16C2EE9900F2E343 /* Sources */,
				283CCABE16C2EE9900F2E343 /* Frameworks */,
				283CCABF16C2EE9900F2E343 /* Resources */,
				28E9B98816C2F59F00A52E4D /* CopyFiles */,
				283CCAC016C2EE9900F2E343 /* ShellScript */,
			);
			buildRules = (
			);
			dependencies = (
			);
			name = "xctool-tests";
			productName = "xctool-tests";
			productReference = 283CCAC216C2EE9900F2E343 /* xctool-tests.octest */;
			productType = "com.apple.product-type.bundle";
		};
/* End PBXNativeTarget section */

/* Begin PBXProject section */
		283CCA3A16C2EA3700F2E343 /* Project object */ = {
			isa = PBXProject;
			attributes = {
				LastUpgradeCheck = 0460;
				ORGANIZATIONNAME = "Fred Potter";
			};
			buildConfigurationList = 283CCA3D16C2EA3700F2E343 /* Build configuration list for PBXProject "xctool" */;
			compatibilityVersion = "Xcode 3.2";
			developmentRegion = English;
			hasScannedForEncodings = 0;
			knownRegions = (
				en,
			);
			mainGroup = 283CCA3916C2EA3700F2E343;
			productRefGroup = 283CCA4316C2EA3800F2E343 /* Products */;
			projectDirPath = "";
			projectRoot = "";
			targets = (
				283CCA4116C2EA3700F2E343 /* xctool */,
				283CCAC116C2EE9900F2E343 /* xctool-tests */,
			);
		};
/* End PBXProject section */

/* Begin PBXResourcesBuildPhase section */
		283CCABF16C2EE9900F2E343 /* Resources */ = {
			isa = PBXResourcesBuildPhase;
			buildActionMask = 2147483647;
			files = (
				283CCACA16C2EE9900F2E343 /* InfoPlist.strings in Resources */,
				28E9B98416C2F2D900A52E4D /* xctool.xcconfig in Resources */,
			);
			runOnlyForDeploymentPostprocessing = 0;
		};
/* End PBXResourcesBuildPhase section */

/* Begin PBXShellScriptBuildPhase section */
		283CCAC016C2EE9900F2E343 /* ShellScript */ = {
			isa = PBXShellScriptBuildPhase;
			buildActionMask = 2147483647;
			files = (
			);
			inputPaths = (
			);
			outputPaths = (
			);
			runOnlyForDeploymentPostprocessing = 0;
			shellPath = /bin/sh;
			shellScript = "# Run the unit tests in this test bundle.\n\"${SYSTEM_DEVELOPER_DIR}/Tools/RunUnitTests\"\n";
		};
/* End PBXShellScriptBuildPhase section */

/* Begin PBXSourcesBuildPhase section */
		283CCA3E16C2EA3700F2E343 /* Sources */ = {
			isa = PBXSourcesBuildPhase;
			buildActionMask = 2147483647;
			files = (
				283CCA4916C2EA3800F2E343 /* main.m in Sources */,
				283CCAD616C2F10A00F2E343 /* XCTool.m in Sources */,
				283CCAD916C2F13A00F2E343 /* NSFileHandle+Print.m in Sources */,
				28E9B97F16C2F1C600A52E4D /* XCToolUtil.m in Sources */,
				28E9B9D716C3275200A52E4D /* OCUnitIOSAppTestRunner.m in Sources */,
				28E9B9D916C3275200A52E4D /* OCUnitIOSLogicTestRunner.m in Sources */,
				28E9B9DB16C3275200A52E4D /* OCUnitTestRunner.m in Sources */,
				28E9B9E216C33C5900A52E4D /* Reporter.m in Sources */,
				28E9B9E616C341C000A52E4D /* JSONStreamReporter.m in Sources */,
				28E9B9EB16C34F2B00A52E4D /* TextReporter.m in Sources */,
				287A37DE16C711AF00319E81 /* LineReader.m in Sources */,
				287A37E116C711E000319E81 /* SimulatorLauncher.m in Sources */,
				28046D2C16D7603B000AA15C /* Action.m in Sources */,
				2834799416E199A2003C3B77 /* BuildAction.m in Sources */,
				2834799816E199D6003C3B77 /* Options.m in Sources */,
				2834799D16E1A09D003C3B77 /* CleanAction.m in Sources */,
				283479AD16E2A736003C3B77 /* BuildTestsAction.m in Sources */,
				283479B516E2B39C003C3B77 /* RunTestsAction.m in Sources */,
				287BF08416F1A97900590E06 /* XcodeSubjectInfo.m in Sources */,
				28ACFC8316FBA888004BAF33 /* TaskUtil.m in Sources */,
				283EAF12170288FE00CE0A0C /* OCUnitCrashFilter.m in Sources */,
				283EAF591704C22000CE0A0C /* PhabricatorReporter.m in Sources */,
				288B9FB8171A50C1008F0BDF /* OCUnitOSXLogicTestRunner.m in Sources */,
				288B9FBC171A5509008F0BDF /* OCUnitOSXAppTestRunner.m in Sources */,
				324BB4C51725BD990073A862 /* XcodeTargetMatch.m in Sources */,
				32A90C541725F05800C2349E /* TestAction.m in Sources */,
				2864A3FA1734E52800BBF3B1 /* Version.m in Sources */,
				C9D5B9891733CC2100011C1F /* ArchiveAction.m in Sources */,
				37520901173311B500AC05F9 /* JUnitReporter.m in Sources */,
				CD522EC217471D6300048AF9 /* SchemeGenerator.m in Sources */,
			);
			runOnlyForDeploymentPostprocessing = 0;
		};
		283CCABD16C2EE9900F2E343 /* Sources */ = {
			isa = PBXSourcesBuildPhase;
			buildActionMask = 2147483647;
			files = (
				283479A216E1A164003C3B77 /* CleanAction.m in Sources */,
				2834799916E199E5003C3B77 /* BuildAction.m in Sources */,
				2834799A16E199E5003C3B77 /* Options.m in Sources */,
				287A37E716C749D500319E81 /* LineReader.m in Sources */,
				283CCADB16C2F14C00F2E343 /* XCTool.m in Sources */,
				283CCACD16C2EE9900F2E343 /* XCToolTests.m in Sources */,
				283CCADA16C2F13A00F2E343 /* NSFileHandle+Print.m in Sources */,
				28E9B98016C2F1C600A52E4D /* XCToolUtil.m in Sources */,
				28E9B99216C3037E00A52E4D /* FakeTask.m in Sources */,
				28E9B9D816C3275200A52E4D /* OCUnitIOSAppTestRunner.m in Sources */,
				28E9B9DA16C3275200A52E4D /* OCUnitIOSLogicTestRunner.m in Sources */,
				28E9B9DC16C3275200A52E4D /* OCUnitTestRunner.m in Sources */,
				28E9B9E316C33C5900A52E4D /* Reporter.m in Sources */,
				28E9B9E716C341C000A52E4D /* JSONStreamReporter.m in Sources */,
				28E9B9EC16C34F2B00A52E4D /* TextReporter.m in Sources */,
				287A37E216C711E000319E81 /* SimulatorLauncher.m in Sources */,
				28046D2D16D7603B000AA15C /* Action.m in Sources */,
				28046D3016D76665000AA15C /* ActionTests.m in Sources */,
				28AC9E3016DB3478009E5B9A /* OptionsTests.m in Sources */,
				283479A616E1B242003C3B77 /* RunTestsActionTests.m in Sources */,
				283479AE16E2A736003C3B77 /* BuildTestsAction.m in Sources */,
				283479B616E2B39C003C3B77 /* RunTestsAction.m in Sources */,
				283479B916E3EBE5003C3B77 /* TestUtil.m in Sources */,
				283479BC16E3FC0F003C3B77 /* BuildTestsActionTests.m in Sources */,
				28ADB43816E4107F006301ED /* CleanActionTests.m in Sources */,
				28ADB43B16E410F9006301ED /* BuildActionTests.m in Sources */,
				287BF04D16F1A6EB00590E06 /* XcodeSubjectInfoTests.m in Sources */,
				287BF08516F1A97900590E06 /* XcodeSubjectInfo.m in Sources */,
				28ACFC8416FBA888004BAF33 /* TaskUtil.m in Sources */,
				283EAF13170288FE00CE0A0C /* OCUnitCrashFilter.m in Sources */,
				283EAF161702BB0600CE0A0C /* OCUnitCrashFilterTests.m in Sources */,
				283EAF5A1704C22000CE0A0C /* PhabricatorReporter.m in Sources */,
				283EAF5D1704C62E00CE0A0C /* PhabricatorReporterTests.m in Sources */,
				288B9FB9171A50C1008F0BDF /* OCUnitOSXLogicTestRunner.m in Sources */,
				288B9FBD171A5509008F0BDF /* OCUnitOSXAppTestRunner.m in Sources */,
				324BB4C61725BDA20073A862 /* XcodeTargetMatch.m in Sources */,
				32A90C551725F05800C2349E /* TestAction.m in Sources */,
				32707EE21725FE7F00AF2F53 /* TestActionTests.m in Sources */,
				2864A3FB1734E52800BBF3B1 /* Version.m in Sources */,
				C9D5B98A1733CC2500011C1F /* ArchiveAction.m in Sources */,
				288DD463173B5F9000F1093C /* Reporter+Testing.m in Sources */,
				37520902173311BC00AC05F9 /* JUnitReporter.m in Sources */,
				37520905173401D100AC05F9 /* JUnitReporterTests.m in Sources */,
				28897FB9173CB512004BA024 /* Options+Testing.m in Sources */,
				28897FBD173E4C74004BA024 /* FakeTaskManagerTests.m in Sources */,
				28897FD0173E6215004BA024 /* Swizzle.m in Sources */,
				288980601742B675004BA024 /* FakeTaskManager.m in Sources */,
				28898070174435AD004BA024 /* LaunchHandlers.m in Sources */,
<<<<<<< HEAD
				CDD81F2F174ABA2700F42111 /* SchemeGenerator.m in Sources */,
=======
				28A5A8ED1746D2AA001733A9 /* Swizzler.m in Sources */,
				28A5A8F01746D2B9001733A9 /* SwizzlerTests.m in Sources */,
				2868B1C31746ED9C0062F4BA /* OCUnitTestRunnerTests.m in Sources */,
>>>>>>> ae51679c
			);
			runOnlyForDeploymentPostprocessing = 0;
		};
/* End PBXSourcesBuildPhase section */

/* Begin PBXVariantGroup section */
		283CCAC816C2EE9900F2E343 /* InfoPlist.strings */ = {
			isa = PBXVariantGroup;
			children = (
				283CCAC916C2EE9900F2E343 /* en */,
			);
			name = InfoPlist.strings;
			sourceTree = "<group>";
		};
/* End PBXVariantGroup section */

/* Begin XCBuildConfiguration section */
		283CCA4E16C2EA3800F2E343 /* Debug */ = {
			isa = XCBuildConfiguration;
			baseConfigurationReference = 28E9B98316C2F2D900A52E4D /* xctool.xcconfig */;
			buildSettings = {
				ALWAYS_SEARCH_USER_PATHS = NO;
				ARCHS = "$(ARCHS_STANDARD_64_BIT)";
				CLANG_CXX_LANGUAGE_STANDARD = "gnu++0x";
				CLANG_CXX_LIBRARY = "libc++";
				CLANG_WARN_CONSTANT_CONVERSION = YES;
				CLANG_WARN_EMPTY_BODY = YES;
				CLANG_WARN_ENUM_CONVERSION = YES;
				CLANG_WARN_INT_CONVERSION = YES;
				CLANG_WARN__DUPLICATE_METHOD_MATCH = YES;
				COPY_PHASE_STRIP = NO;
				GCC_C_LANGUAGE_STANDARD = gnu99;
				GCC_DYNAMIC_NO_PIC = NO;
				GCC_ENABLE_OBJC_EXCEPTIONS = YES;
				GCC_OPTIMIZATION_LEVEL = 0;
				GCC_PREPROCESSOR_DEFINITIONS = (
					"DEBUG=1",
					"$(inherited)",
				);
				GCC_SYMBOLS_PRIVATE_EXTERN = NO;
				GCC_WARN_64_TO_32_BIT_CONVERSION = YES;
				GCC_WARN_ABOUT_RETURN_TYPE = YES;
				GCC_WARN_UNINITIALIZED_AUTOS = YES;
				GCC_WARN_UNUSED_VARIABLE = YES;
				ONLY_ACTIVE_ARCH = YES;
				SDKROOT = macosx;
			};
			name = Debug;
		};
		283CCA4F16C2EA3800F2E343 /* Release */ = {
			isa = XCBuildConfiguration;
			baseConfigurationReference = 28E9B98316C2F2D900A52E4D /* xctool.xcconfig */;
			buildSettings = {
				ALWAYS_SEARCH_USER_PATHS = NO;
				ARCHS = "$(ARCHS_STANDARD_64_BIT)";
				CLANG_CXX_LANGUAGE_STANDARD = "gnu++0x";
				CLANG_CXX_LIBRARY = "libc++";
				CLANG_WARN_CONSTANT_CONVERSION = YES;
				CLANG_WARN_EMPTY_BODY = YES;
				CLANG_WARN_ENUM_CONVERSION = YES;
				CLANG_WARN_INT_CONVERSION = YES;
				CLANG_WARN__DUPLICATE_METHOD_MATCH = YES;
				COPY_PHASE_STRIP = YES;
				DEBUG_INFORMATION_FORMAT = "dwarf-with-dsym";
				GCC_C_LANGUAGE_STANDARD = gnu99;
				GCC_ENABLE_OBJC_EXCEPTIONS = YES;
				GCC_WARN_64_TO_32_BIT_CONVERSION = YES;
				GCC_WARN_ABOUT_RETURN_TYPE = YES;
				GCC_WARN_UNINITIALIZED_AUTOS = YES;
				GCC_WARN_UNUSED_VARIABLE = YES;
				SDKROOT = macosx;
			};
			name = Release;
		};
		283CCA5116C2EA3800F2E343 /* Debug */ = {
			isa = XCBuildConfiguration;
			buildSettings = {
				GCC_PRECOMPILE_PREFIX_HEADER = NO;
				GCC_PREFIX_HEADER = "xctool/xctool-Prefix.pch";
				PRODUCT_NAME = xctool;
			};
			name = Debug;
		};
		283CCA5216C2EA3800F2E343 /* Release */ = {
			isa = XCBuildConfiguration;
			buildSettings = {
				GCC_PRECOMPILE_PREFIX_HEADER = NO;
				GCC_PREFIX_HEADER = "xctool/xctool-Prefix.pch";
				PRODUCT_NAME = xctool;
			};
			name = Release;
		};
		283CCAD016C2EE9900F2E343 /* Debug */ = {
			isa = XCBuildConfiguration;
			buildSettings = {
				COMBINE_HIDPI_IMAGES = YES;
				FRAMEWORK_SEARCH_PATHS = (
					"\"$(DEVELOPER_LIBRARY_DIR)/Frameworks\"",
					"\"$(SRCROOT)/../Vendor\"",
				);
				GCC_PRECOMPILE_PREFIX_HEADER = NO;
				GCC_PREFIX_HEADER = "xctool-tests/xctool-tests-Prefix.pch";
				INFOPLIST_FILE = "xctool-tests/xctool-tests-Info.plist";
				PRODUCT_NAME = "xctool-tests";
				WRAPPER_EXTENSION = octest;
			};
			name = Debug;
		};
		283CCAD116C2EE9900F2E343 /* Release */ = {
			isa = XCBuildConfiguration;
			buildSettings = {
				COMBINE_HIDPI_IMAGES = YES;
				FRAMEWORK_SEARCH_PATHS = (
					"\"$(DEVELOPER_LIBRARY_DIR)/Frameworks\"",
					"\"$(SRCROOT)/../Vendor\"",
				);
				GCC_PRECOMPILE_PREFIX_HEADER = NO;
				GCC_PREFIX_HEADER = "xctool-tests/xctool-tests-Prefix.pch";
				INFOPLIST_FILE = "xctool-tests/xctool-tests-Info.plist";
				PRODUCT_NAME = "xctool-tests";
				WRAPPER_EXTENSION = octest;
			};
			name = Release;
		};
/* End XCBuildConfiguration section */

/* Begin XCConfigurationList section */
		283CCA3D16C2EA3700F2E343 /* Build configuration list for PBXProject "xctool" */ = {
			isa = XCConfigurationList;
			buildConfigurations = (
				283CCA4E16C2EA3800F2E343 /* Debug */,
				283CCA4F16C2EA3800F2E343 /* Release */,
			);
			defaultConfigurationIsVisible = 0;
			defaultConfigurationName = Release;
		};
		283CCA5016C2EA3800F2E343 /* Build configuration list for PBXNativeTarget "xctool" */ = {
			isa = XCConfigurationList;
			buildConfigurations = (
				283CCA5116C2EA3800F2E343 /* Debug */,
				283CCA5216C2EA3800F2E343 /* Release */,
			);
			defaultConfigurationIsVisible = 0;
			defaultConfigurationName = Release;
		};
		283CCACF16C2EE9900F2E343 /* Build configuration list for PBXNativeTarget "xctool-tests" */ = {
			isa = XCConfigurationList;
			buildConfigurations = (
				283CCAD016C2EE9900F2E343 /* Debug */,
				283CCAD116C2EE9900F2E343 /* Release */,
			);
			defaultConfigurationIsVisible = 0;
			defaultConfigurationName = Release;
		};
/* End XCConfigurationList section */
	};
	rootObject = 283CCA3A16C2EA3700F2E343 /* Project object */;
}<|MERGE_RESOLUTION|>--- conflicted
+++ resolved
@@ -648,13 +648,10 @@
 				28897FD0173E6215004BA024 /* Swizzle.m in Sources */,
 				288980601742B675004BA024 /* FakeTaskManager.m in Sources */,
 				28898070174435AD004BA024 /* LaunchHandlers.m in Sources */,
-<<<<<<< HEAD
 				CDD81F2F174ABA2700F42111 /* SchemeGenerator.m in Sources */,
-=======
 				28A5A8ED1746D2AA001733A9 /* Swizzler.m in Sources */,
 				28A5A8F01746D2B9001733A9 /* SwizzlerTests.m in Sources */,
 				2868B1C31746ED9C0062F4BA /* OCUnitTestRunnerTests.m in Sources */,
->>>>>>> ae51679c
 			);
 			runOnlyForDeploymentPostprocessing = 0;
 		};
